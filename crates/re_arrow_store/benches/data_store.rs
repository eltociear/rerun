--- conflicted
+++ resolved
@@ -6,11 +6,7 @@
 
 use re_arrow_store::{DataStore, LatestAtQuery};
 use re_log_types::{
-<<<<<<< HEAD
-    datagen::{build_frame_nr, build_instances, build_some_rects},
-=======
     datagen::{build_frame_nr, build_some_instances, build_some_rects},
->>>>>>> d9212306
     field_types::{Instance, Rect2D},
     msg_bundle::{try_build_msg_bundle2, Component as _, MsgBundle},
     ComponentName, MsgId, ObjPath as EntityPath, TimeType, Timeline,
@@ -46,11 +42,7 @@
     {
         let msgs = build_messages(NUM_RECTS as usize);
         let mut store = insert_messages(Instance::name(), msgs.iter());
-<<<<<<< HEAD
         let mut group = c.benchmark_group("datastore/latest_at/batch/rects");
-=======
-        let mut group = c.benchmark_group("datastore/batch/rects");
->>>>>>> d9212306
         group.throughput(criterion::Throughput::Elements(NUM_RECTS as _));
         group.bench_function("query", |b| {
             b.iter(|| {
@@ -71,11 +63,7 @@
     {
         let msgs = build_messages(NUM_RECTS as usize);
         let mut store = insert_messages(Instance::name(), msgs.iter());
-<<<<<<< HEAD
         let mut group = c.benchmark_group("datastore/latest_at/missing_components");
-=======
-        let mut group = c.benchmark_group("datastore/missing_components");
->>>>>>> d9212306
         group.throughput(criterion::Throughput::Elements(NUM_RECTS as _));
         group.bench_function("primary", |b| {
             b.iter(|| {
@@ -92,11 +80,7 @@
     {
         let msgs = build_messages(NUM_RECTS as usize);
         let mut store = insert_messages(Instance::name(), msgs.iter());
-<<<<<<< HEAD
         let mut group = c.benchmark_group("datastore/latest_at/missing_components");
-=======
-        let mut group = c.benchmark_group("datastore/missing_components");
->>>>>>> d9212306
         group.throughput(criterion::Throughput::Elements(NUM_RECTS as _));
         group.bench_function("secondaries", |b| {
             b.iter(|| {
@@ -129,13 +113,8 @@
             try_build_msg_bundle2(
                 MsgId::ZERO,
                 "rects",
-<<<<<<< HEAD
                 [build_frame_nr(frame_idx.into())],
-                (build_instances(n), build_some_rects(n)),
-=======
-                [build_frame_nr(frame_idx)],
                 (build_some_instances(n), build_some_rects(n)),
->>>>>>> d9212306
             )
             .unwrap()
         })
