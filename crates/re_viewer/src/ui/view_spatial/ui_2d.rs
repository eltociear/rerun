--- conflicted
+++ resolved
@@ -20,7 +20,10 @@
     ViewerContext,
 };
 
-use super::{eye::Eye, scene::AdditionalPickingInfo};
+use super::{
+    eye::Eye,
+    scene::{AdditionalPickingInfo, SceneSpatialUiData},
+};
 
 // ---
 
@@ -290,48 +293,19 @@
 
     // ------------------------------------------------------------------------
 
-    // Draw a re_renderer driven view.
-    // Camera & projection are configured to ingest space coordinates directly.
-    {
-        crate::profile_scope!("build command buffer for 2D view {}", space.to_string());
-
-        let Ok(target_config) = setup_target_config(
-            &painter,
-            space_from_ui,
-            space_from_pixel,
-            &space.to_string(),
-        ) else {
-            return response;
-        };
-
-        let Ok(callback) = create_scene_paint_callback(
-            ctx.render_ctx,
-            target_config, painter.clip_rect(),
-            &scene.primitives,
-            &ScreenBackground::ClearColor(parent_ui.visuals().extreme_bg_color.into()),
-        ) else {
-            return response;
-        };
-
-        painter.add(callback);
-    }
-
-    // ------------------------------------------------------------------------
-
-    // Add egui driven labels on top of re_renderer content.
-    // Needs to come before hovering checks because it adds more objects for hovering.
-    {
+    // Create labels, needs to come before hovering checks because it adds more objects for hovering.
+    let labels = {
         let hovered_instance_hash = hovered_instance
             .as_ref()
             .map_or(InstanceIdHash::NONE, |i| i.hash());
-        painter.extend(create_labels(
-            &mut scene,
+        create_labels(
+            &mut scene.ui,
             ui_from_space,
             space_from_ui,
             parent_ui,
             hovered_instance_hash,
-        ));
-    }
+        )
+    };
 
     // ------------------------------------------------------------------------
 
@@ -444,7 +418,6 @@
 
     // ------------------------------------------------------------------------
 
-<<<<<<< HEAD
     // Draw a re_renderer driven view.
     // Camera & projection are configured to ingest space coordinates directly.
     {
@@ -469,31 +442,13 @@
         };
 
         painter.add(callback);
-    }
+    };
+
+    // Add egui driven labels on top of re_renderer content.
+    painter.extend(labels);
 
     // ------------------------------------------------------------------------
 
-    if let Some(instance_id) = hovered_instance {
-        if response.clicked() {
-            ctx.set_selection(Selection::Instance(instance_id.clone()));
-        }
-        if !shown_tooltips.contains(&instance_id.hash()) {
-            response = response.on_hover_ui_at_pointer(|ui| {
-                ctx.instance_id_button(ui, instance_id);
-                crate::ui::data_ui::instance_ui(ctx, ui, instance_id, crate::ui::Preview::Small);
-            });
-        }
-    }
-
-    // ------------------------------------------------------------------------
-
-    let depth_at_pointer = if depths_at_pointer.len() == 1 {
-        depths_at_pointer[0] as f32
-    } else {
-        f32::INFINITY
-    };
-=======
->>>>>>> 711a7653
     project_onto_other_spaces(ctx, space, &response, &space_from_ui, depth_at_pointer);
     painter.extend(show_projections_from_3d_space(
         ctx,
@@ -508,15 +463,15 @@
 }
 
 fn create_labels(
-    scene: &mut SceneSpatial,
+    scene_ui: &mut SceneSpatialUiData,
     ui_from_space: RectTransform,
     space_from_ui: RectTransform,
     parent_ui: &mut egui::Ui,
     hovered_instance: InstanceIdHash,
 ) -> Vec<Shape> {
-    let mut label_shapes = Vec::with_capacity(scene.ui.labels_2d.len() * 2);
-
-    for label in &scene.ui.labels_2d {
+    let mut label_shapes = Vec::with_capacity(scene_ui.labels_2d.len() * 2);
+
+    for label in &scene_ui.labels_2d {
         let (wrap_width, text_anchor_pos) = match label.target {
             Label2DTarget::Rect(rect) => {
                 let rect_in_ui = ui_from_space.transform_rect(rect);
@@ -564,8 +519,7 @@
         label_shapes.push(Shape::rect_filled(bg_rect, 3.0, fill_color));
         label_shapes.push(Shape::galley(text_rect.center_top(), galley));
 
-        scene
-            .ui
+        scene_ui
             .pickable_ui_rects
             .push((space_from_ui.transform_rect(bg_rect), label.labled_instance));
     }
